--- conflicted
+++ resolved
@@ -1,66 +1,65 @@
-[
-  {
-    "name": "Aditi Sharma",
-    "occupation": "Software Engineer",
-    "place": "Kolkata, India",
-    "bio": "Building beautiful things for the web!",
-    "github_profile_url": "https://github.com/dsawithaditi",
-    "project_netlify_link": "https://aditi-profile-card.netlify.app/",
-    "tags": ["minimalist", "animation", "light-theme"]
-  },
-  {
-    "name": "Md Aarzoo Islam",
-    "occupation": "Full-Stack Web Developer | Founder of dgisight",
-    "place": "Beldanga, India",
-    "bio": "Building beautiful things for the web!",
-    "github_profile_url": "https://github.com/withaarzoo",
-    "project_netlify_link": "https://aarzoo-profile-card.netlify.app/",
-    "tags": ["minimalist", "animation", "dark-theme"]
-  },
-  {
-    "name": "Nusrat Jahan",
-    "occupation": "Frontend Web Developer",
-    "place": "Chennai, India",
-    "bio": "Frontend developer focused on clean code, pixel-perfect UIs, and seamless user experiences.",
-    "github_profile_url": "https://github.com/nusrat80",
-    "project_netlify_link": "https://nusrat-profile-card.netlify.app/",
-    "tags": ["minimalist", "light-theme"]
-  },
-  {
-    "name": "Rakesh Sharma",
-    "occupation": "Frontend Web Developer",
-    "place": "Delhi, India",
-    "bio": "As a Software Engineer at Paytm, I'm on a mission to simplify financial services for everyone. I architect and build the technology that brings seamless payments, banking, and commerce to the fingertips of millions, driving true financial inclusion in India.",
-    "github_profile_url": "https://github.com/rakesh-dev-07",
-    "project_netlify_link": "https://rakesh-profile-card.netlify.app/",
-    "tags": ["minimalist", "light-theme"]
-  },
-  {
-<<<<<<< HEAD
-    "name": "Ritwik Tat",
-    "occupation": "Full Stack Developer",
-    "place": "Maharashtra",
-    "bio": "Passionate about crafting seamless web experiences and turning ideas into reality through code.",
-    "github_profile_url":"https://github.com/ritwik1709",
-    "project_netlify_link": "https://ritwik-profile-card.netlify.app/",
-    "tags":["minimalist","animation","dark-theme"]
-=======
-    "name": "rumi",
-    "occupation": "Frontend Web Developer",
-    "place": "Mumbai, India",
-    "bio": "passionate about crafting clean code, scalable systems, and intuitive user experiences.",
-    "github_profile_url": "https://github.com/rumi20",
-    "project_netlify_link": "https://rumi-profile-card.netlify.app/",
-    "tags": ["animated", "light-theme"]
-  },
-  {
-    "name": "Soumik Nandan",
-    "occupation": "SEO Specialist",
-    "place": "Beldanga, India",
-    "bio": "SEO Specialist with 3 years of experience driving organic growth and improving search visibility. Focused on the technical backbone of SEO, data analysis, and content strategy to enhance website performance and user experience.",
-    "github_profile_url": "https://github.com/seobysoumik",
-    "project_netlify_link": "https://soumik-profile-card.netlify.app/",
-    "tags": ["animated", "light-theme"]
->>>>>>> 16c25cb1
-  }
+[
+  {
+    "name": "Aditi Sharma",
+    "occupation": "Software Engineer",
+    "place": "Kolkata, India",
+    "bio": "Building beautiful things for the web!",
+    "github_profile_url": "https://github.com/dsawithaditi",
+    "project_netlify_link": "https://aditi-profile-card.netlify.app/",
+    "tags": ["minimalist", "animation", "light-theme"]
+  },
+  {
+    "name": "Md Aarzoo Islam",
+    "occupation": "Full-Stack Web Developer | Founder of dgisight",
+    "place": "Beldanga, India",
+    "bio": "Building beautiful things for the web!",
+    "github_profile_url": "https://github.com/withaarzoo",
+    "project_netlify_link": "https://aarzoo-profile-card.netlify.app/",
+    "tags": ["minimalist", "animation", "dark-theme"]
+  },
+  {
+    "name": "Nusrat Jahan",
+    "occupation": "Frontend Web Developer",
+    "place": "Chennai, India",
+    "bio": "Frontend developer focused on clean code, pixel-perfect UIs, and seamless user experiences.",
+    "github_profile_url": "https://github.com/nusrat80",
+    "project_netlify_link": "https://nusrat-profile-card.netlify.app/",
+    "tags": ["minimalist", "light-theme"]
+  },
+  {
+    "name": "Rakesh Sharma",
+    "occupation": "Frontend Web Developer",
+    "place": "Delhi, India",
+    "bio": "As a Software Engineer at Paytm, I'm on a mission to simplify financial services for everyone. I architect and build the technology that brings seamless payments, banking, and commerce to the fingertips of millions, driving true financial inclusion in India.",
+    "github_profile_url": "https://github.com/rakesh-dev-07",
+    "project_netlify_link": "https://rakesh-profile-card.netlify.app/",
+    "tags": ["minimalist", "light-theme"]
+  },
+  {
+    "name": "Ritwik Tat",
+    "occupation": "Full Stack Developer",
+    "place": "Maharashtra",
+    "bio": "Passionate about crafting seamless web experiences and turning ideas into reality through code.",
+    "github_profile_url":"https://github.com/ritwik1709",
+    "project_netlify_link": "https://ritwik-profile-card.netlify.app/",
+    "tags":["minimalist","animation","dark-theme"]
+  },
+  {
+    "name": "rumi",
+    "occupation": "Frontend Web Developer",
+    "place": "Mumbai, India",
+    "bio": "passionate about crafting clean code, scalable systems, and intuitive user experiences.",
+    "github_profile_url": "https://github.com/rumi20",
+    "project_netlify_link": "https://rumi-profile-card.netlify.app/",
+    "tags": ["animated", "light-theme"]
+  },
+  {
+    "name": "Soumik Nandan",
+    "occupation": "SEO Specialist",
+    "place": "Beldanga, India",
+    "bio": "SEO Specialist with 3 years of experience driving organic growth and improving search visibility. Focused on the technical backbone of SEO, data analysis, and content strategy to enhance website performance and user experience.",
+    "github_profile_url": "https://github.com/seobysoumik",
+    "project_netlify_link": "https://soumik-profile-card.netlify.app/",
+    "tags": ["animated", "light-theme"]
+  }
 ]